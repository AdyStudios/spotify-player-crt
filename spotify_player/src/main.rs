mod client;
mod command;
mod config;
mod event;
mod key;
mod state;
mod token;
mod ui;
mod utils;

<<<<<<< HEAD
use anyhow::Result;
use librespot_core::{authentication::Credentials, config::SessionConfig, session::Session};
use rspotify::client::Spotify;
=======
use anyhow::{anyhow, Result};

// spotify authentication token's scopes for permissions
const SCOPES: [&str; 11] = [
    "user-read-recently-played",
    "user-top-read",
    "user-read-playback-position",
    "user-read-playback-state",
    "user-modify-playback-state",
    "user-read-currently-playing",
    "streaming",
    "playlist-read-private",
    "playlist-read-collaborative",
    "user-follow-read",
    "user-library-read",
];

fn init_state(client: &mut client::Client, state: &state::SharedState) -> Result<()> {
    state.player.write().unwrap().auth_token_expires_at = client.refresh_token()?;

    let devices = client.get_devices()?;
    if devices.is_empty() {
        return Err(anyhow!(
            "no active device available. Please connect to one and try again."
        ));
    }
    state.player.write().unwrap().devices = devices;

    Ok(())
}
>>>>>>> d291d456

fn main() -> Result<()> {
    // disable logging by default
    env_logger::Builder::from_env(env_logger::Env::default().default_filter_or("off")).init();

    // parse command line arguments
    let matches = clap::App::new("spotify-player")
        .version("0.1.1")
        .about("A command driven spotify player")
        .author("Thang Pham <phamducthang1234@gmail>")
        .arg(
            clap::Arg::with_name("config-folder")
                .short("c")
                .long("config-folder")
                .value_name("FOLDER")
                .help("Path to the application's config folder (default: $HOME/.config/spotify-player)")
                .next_line_help(true)
        ).arg(
            clap::Arg::with_name("theme")
                .short("t")
                .long("theme")
                .value_name("THEME")
                .help("Application theme (default: dracula)")
        )
        .get_matches();

    // parsing config files
    let mut state = state::State::default();
    let config_folder = match matches.value_of("config-folder") {
        Some(path) => path.into(),
        None => config::get_config_folder_path()?,
    };
    {
        state.app_config.parse_config_file(&config_folder)?;
        state.app_config.theme = match matches.value_of("theme") {
            Some(theme) => theme.to_owned(),
            None => state.app_config.theme,
        };
        log::info!("app configuartions: {:#?}", state.app_config);

        state.theme_config.parse_config_file(&config_folder)?;
        if let Some(theme) = state.theme_config.find_theme(&state.app_config.theme) {
            state.ui.lock().unwrap().theme = theme;
        }
        log::info!("theme configuartions: {:#?}", state.theme_config);

        state.keymap_config.parse_config_file(&config_folder)?;
        log::info!("keymap configuartions: {:#?}", state.keymap_config);
    }

    // init the shared state
    let state = std::sync::Arc::new(state);

    // start application's threads
    let (send, recv) = std::sync::mpsc::channel::<event::Event>();

    // client event watcher/handler thread
    std::thread::spawn({
<<<<<<< HEAD
        let auth = config::AuthConfig::from_config_file(&config_folder)?;
        let session = Session::connect(
            SessionConfig::default(),
            Credentials::with_password(auth.username, auth.password),
            None,
        )
        .await?;
        let token = token::get_token(&session).await?;
        let spotify = Spotify::default().access_token(&token.access_token);
        state.player.write().unwrap().token = token;
        let client = client::Client::new(session, spotify);
=======
        let client_config = config::ClientConfig::from_config_file(&config_folder)?;

        let oauth = rspotify::blocking::oauth2::SpotifyOAuth::default()
            .client_id(&client_config.client_id)
            .client_secret(&client_config.client_secret)
            .redirect_uri("http://localhost:8888/callback")
            .cache_path(config::get_token_cache_file_path(&config_folder))
            .scope(&SCOPES.join(" "))
            .build();

        let mut client = client::Client::new(oauth);
        // init the application's state
        init_state(&mut client, &state)?;
>>>>>>> d291d456

        let state = state.clone();
        let send = send.clone();
        move || {
            client::start_watcher(state, client, send, recv);
        }
    });

    // terminal event streaming thread
    std::thread::spawn({
        let send = send.clone();
        let state = state.clone();
        move || {
            event::start_event_stream(send, state);
        }
    });

    if state.app_config.playback_refresh_duration_in_ms > 0 {
        // playback pooling (every `playback_refresh_duration_in_ms` ms) thread
        std::thread::spawn({
            let send = send.clone();
            let playback_refresh_duration =
                std::time::Duration::from_millis(state.app_config.playback_refresh_duration_in_ms);
            move || loop {
                send.send(event::Event::GetCurrentPlayback)
                    .unwrap_or_else(|err| {
                        log::warn!("failed to send GetCurrentPlayback event: {:#?}", err);
                    });
                std::thread::sleep(playback_refresh_duration);
            }
        });
    }

    // application's UI rendering as the main thread
    send.send(event::Event::GetCurrentPlayback)?;
    ui::start_ui(state, send)
}<|MERGE_RESOLUTION|>--- conflicted
+++ resolved
@@ -8,42 +8,9 @@
 mod ui;
 mod utils;
 
-<<<<<<< HEAD
 use anyhow::Result;
 use librespot_core::{authentication::Credentials, config::SessionConfig, session::Session};
 use rspotify::client::Spotify;
-=======
-use anyhow::{anyhow, Result};
-
-// spotify authentication token's scopes for permissions
-const SCOPES: [&str; 11] = [
-    "user-read-recently-played",
-    "user-top-read",
-    "user-read-playback-position",
-    "user-read-playback-state",
-    "user-modify-playback-state",
-    "user-read-currently-playing",
-    "streaming",
-    "playlist-read-private",
-    "playlist-read-collaborative",
-    "user-follow-read",
-    "user-library-read",
-];
-
-fn init_state(client: &mut client::Client, state: &state::SharedState) -> Result<()> {
-    state.player.write().unwrap().auth_token_expires_at = client.refresh_token()?;
-
-    let devices = client.get_devices()?;
-    if devices.is_empty() {
-        return Err(anyhow!(
-            "no active device available. Please connect to one and try again."
-        ));
-    }
-    state.player.write().unwrap().devices = devices;
-
-    Ok(())
-}
->>>>>>> d291d456
 
 fn main() -> Result<()> {
     // disable logging by default
@@ -102,7 +69,6 @@
 
     // client event watcher/handler thread
     std::thread::spawn({
-<<<<<<< HEAD
         let auth = config::AuthConfig::from_config_file(&config_folder)?;
         let session = Session::connect(
             SessionConfig::default(),
@@ -114,21 +80,6 @@
         let spotify = Spotify::default().access_token(&token.access_token);
         state.player.write().unwrap().token = token;
         let client = client::Client::new(session, spotify);
-=======
-        let client_config = config::ClientConfig::from_config_file(&config_folder)?;
-
-        let oauth = rspotify::blocking::oauth2::SpotifyOAuth::default()
-            .client_id(&client_config.client_id)
-            .client_secret(&client_config.client_secret)
-            .redirect_uri("http://localhost:8888/callback")
-            .cache_path(config::get_token_cache_file_path(&config_folder))
-            .scope(&SCOPES.join(" "))
-            .build();
-
-        let mut client = client::Client::new(oauth);
-        // init the application's state
-        init_state(&mut client, &state)?;
->>>>>>> d291d456
 
         let state = state.clone();
         let send = send.clone();
